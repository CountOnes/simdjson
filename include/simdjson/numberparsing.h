--- conflicted
+++ resolved
@@ -6,17 +6,13 @@
 #include "simdjson/parsedjson.h"
 #include "simdjson/portability.h"
 
-<<<<<<< HEAD
 #ifdef JSON_TEST_NUMBERS // for unit testing
 void foundInvalidNumber(const uint8_t *buf);
 void foundInteger(int64_t result, const uint8_t *buf);
 void foundFloat(double result, const uint8_t *buf);
 #endif
 
-
-=======
 namespace simdjson {
->>>>>>> 43143f64
 // Allowable floating-point values range from  std::numeric_limits<double>::lowest() 
 // to std::numeric_limits<double>::max(), so from 
 // -1.7976e308 all the way to 1.7975e308 in binary64. The lowest non-zero
